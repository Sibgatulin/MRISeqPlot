import argparse
import numpy as np
import matplotlib.pyplot as plt
from mriseqplot.core import Sequence
from mriseqplot.style import SeqStyle
from mriseqplot.shapes import adc, rf_sinc, trapezoid
from mriseqplot.plot import _plot_label, _plot_hline, _plot_vline

parser = argparse.ArgumentParser()
parser.add_argument(
    "--colors",
    action="store_true",
    help="Produce a coloured diagram as opposed to black and white one",
)
args = parser.parse_args()

# define the time axis
t = np.linspace(-0.2, 4.5, 10000)[:, None]

# create sequence diagram object
channels = ["RF", "ADC", "Slice", "Phase", "Frequency"]
axes_map = {
    "RF/ADC": ["RF", "ADC"],
    "Phase\nEncoding": "Phase",
    "Slice\nSelection": "Slice",
    "Frequency\nEncoding": "Frequency",
}

sequence = Sequence(t, channels, axes_map)

# set custom style for phase encoding and slice selection
if args.colors:
    style_ph = SeqStyle()
    style_ph.color = [0.7, 0, 0]
    style_ph.color_fill = [0.7, 0, 0, 0.2]
    style_ph.zorder = 10
    sequence.axes_styles["Phase"] = style_ph

    style_ss = SeqStyle()
    style_ss.color = [0.0, 0, 0.7]
    style_ss.color_fill = [0.0, 0, 0.7, 0.2]
    sequence.axes_styles["Slice"] = style_ss

    style_rf = SeqStyle()
    style_rf.color_fill = [0.6, 0.8, 0.6, 1.0]
    style_rf.zorder = 10
    sequence.axes_styles["RF"] = style_rf

    style_adc = SeqStyle()
    style_adc.color_fill = [0.9, 0.9, 0.6, 1.0]
    sequence.axes_styles["ADC"] = style_adc
else:
    style_clear = SeqStyle()
    style_clear.color = [0.0, 0, 0]
    style_clear.color_fill = [1.0, 1.0, 1.0, 1.0]
    style_clear.zorder = 10
    sequence.axes_styles["Frequency"] = style_clear
    sequence.axes_styles["Phase"] = style_clear
    sequence.axes_styles["Slice"] = style_clear
    sequence.axes_styles["RF"] = style_clear
    sequence.axes_styles["ADC"] = style_clear

sequence.add_element(
    "RF", rf_sinc, 1, t_start=0.2, duration=0.8, side_lobes=2,
)
sequence.add_element(
    "ADC", adc, ampl=1, t_start=2.2, duration=1.6,
)

sequence.add_element(
    "Phase",
    trapezoid,
    # some broadcasting magic for stacked gradients
    ampl=np.linspace(-1, 1, 10)[None, :],
    t_start=1.2,
    t_flat_out=1.4,
    t_ramp_down=1.8,
)

sequence.add_element(
    "Frequency", trapezoid, ampl=-1, t_start=1.2, t_flat_out=1.4, t_ramp_down=1.8,
)
sequence.add_element(
    "Frequency", trapezoid, ampl=0.5, t_start=2, t_flat_out=2.2, t_ramp_down=3.8,
)

sequence.add_element("Slice", trapezoid, t_start=0, t_flat_out=0.2, t_ramp_down=1)
sequence.add_element(
    "Slice", trapezoid, ampl=-1, t_start=1.2, t_flat_out=1.4, t_ramp_down=1.8
)

<<<<<<< HEAD
fig, axes = sequence.plot_scheme()
=======
axes_map = {
    "RF/ADC": ["RF", "ADC"],
    "Phase\nEncoding": "Phase",
    "Slice\nSelection": "Slice",
    "Frequency\nEncoding": "Frequency",
}
fig, axes = sequence.plot_scheme(axes_map)
_plot_vline(axes, t=3.0, linestyle=":", color="k", alpha=0.5)
_plot_vline(axes, t=0.6, linestyle=":", color="k", alpha=0.5)
_plot_label(axes[0], 0.6, -0.6, text="90° Excitation Pulse")
_plot_label(axes[0], 3.0, 0.5, text="Data Sampling")
_plot_hline(axes[0], [0.6, 3.0], 1.4, text="Echo-Time (TE)")
axes[0].set_ylim([-1, 2])
plt.show()
>>>>>>> e98e41dc
<|MERGE_RESOLUTION|>--- conflicted
+++ resolved
@@ -89,21 +89,4 @@
     "Slice", trapezoid, ampl=-1, t_start=1.2, t_flat_out=1.4, t_ramp_down=1.8
 )
 
-<<<<<<< HEAD
-fig, axes = sequence.plot_scheme()
-=======
-axes_map = {
-    "RF/ADC": ["RF", "ADC"],
-    "Phase\nEncoding": "Phase",
-    "Slice\nSelection": "Slice",
-    "Frequency\nEncoding": "Frequency",
-}
-fig, axes = sequence.plot_scheme(axes_map)
-_plot_vline(axes, t=3.0, linestyle=":", color="k", alpha=0.5)
-_plot_vline(axes, t=0.6, linestyle=":", color="k", alpha=0.5)
-_plot_label(axes[0], 0.6, -0.6, text="90° Excitation Pulse")
-_plot_label(axes[0], 3.0, 0.5, text="Data Sampling")
-_plot_hline(axes[0], [0.6, 3.0], 1.4, text="Echo-Time (TE)")
-axes[0].set_ylim([-1, 2])
-plt.show()
->>>>>>> e98e41dc
+fig, axes = sequence.plot_scheme()