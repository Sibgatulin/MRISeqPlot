import warnings
import matplotlib as mpl
import numpy as np
import matplotlib.pyplot as plt
import matplotlib.transforms as transforms
from mriseqplot.style import SeqStyle
from typing import Callable, List
from mriseqplot.plot import _format_axes_base, _project_channel_on_dime_axis, rcParams


class Sequence:
    def __init__(self, t, channels: List[str], ax2channel=None):
        """ Initialize sequence diagram
        Parameters
        ----------
        t : np.array, 1D
            Sets the grid for all waveforms to be computed on
        channels : list of strings
            Names of the individual lines of the diagram. Example:
            ["RF", "PEG", "FEG", "SSG"]. As of now the order defines the order in which
            the lines will appear on the plot.
        ax2channel : dict, optional
            Defines the layout of the desired diagram.
            Maps from subplots (axes) represented by their labels to channels.
            If not given, every channel will be plotted in its own subplot and channel
            name will be used as subplots's ylabel.

        Axes are represented as a dictionary with axes names being the keys. Upon
        initialization all waveforms set to zero-filled arrays the same length as t.
        """
        self.t = t
        self.anno = {}
        self.channels = {}
        self.axes_styles = {}
        for channel in channels:
            self.channels[channel] = np.full_like(t, np.nan)
            self.axes_styles[channel] = SeqStyle()
            self.anno[channel] = []

        if ax2channel is None:
            # trivial map
            self.ax2channel = {name: [name] for name in channels}
        else:  # convert single labels to iterables
            self.ax2channel = {
                k: [v] if isinstance(v, str) else v for k, v in ax2channel.items()
            }

    def add_annotation(self, channel_name: str, t, ampl, **kwargs):
        text = kwargs.get("text", None)
        arrow = kwargs.get("arrow", None)
        style = kwargs.get("style", None)

        item = {"t": t, "ampl": ampl, "text": text, "arrow": arrow, "style": style}
        self.anno[channel_name].append(item)

    def add_element(self, channel_name: str, callback: Callable, ampl=1, **kwargs):
        """ Generic function to add an element to a waveform
        Parameters
        ----------
        channel_name : str
            Name of the axis to add an element to. Will raise a KeyError if the name
            was not given upon initialization
        callback : callable
            Function to compute the (unit amplitude) waveform of the element.
            Signature: fun(self.t, **kwargs)
        ampl : float, optional
            Desired amplitude of the element. Default: 1
        **kwargs : dict
            All keyword arguments which will be passed to the callback

        The function tests if the new waveform overlaps with anything present in the
        chosen axis and issues a warning if it does
        """
        unit = ampl * callback(self.t, **kwargs)

        # Stacking along a new dim needs explicit broadcasting if arrays mismatch
        tmp_stack = np.stack(
            np.broadcast_arrays(self.channels[channel_name], unit), axis=-1
        )
        # np.nan + anything is np.nan -> use nansum.
        sum_no_nan = np.nansum(tmp_stack, axis=-1)
        # Caveat: nansum substitutes all np.nan for 0s, which is undesirable
        # -> need to keep nans in both arrays manually
        both_nan = np.isnan(tmp_stack).all(axis=-1)
        self.channels[channel_name] = np.where(both_nan, np.nan, sum_no_nan)

    def _format_axes_data(self, axes, ax2channel, padding_factor=1.1):
        labels = ax2channel.keys()
        chan_axes = ax2channel.values()

        # set consistent y-limit as maximum from all plots
        ylim = [0.0, 0.0]
        for signal in self.channels.values():
            ylim[0] = min(ylim[0], padding_factor * np.nanmin(signal))
            ylim[1] = max(ylim[1], padding_factor * np.nanmax(signal))
        for chan_anno in self.anno.values():
            for anno in chan_anno:
                ampl = anno["ampl"]
                if isinstance(ampl, float):
                    ampl = [ampl]  # make list
                ylim[0] = min(ylim[0], min(ampl))
                ylim[1] = max(ylim[1], max(ampl))

        for ax, style, ax_name in zip(axes, self.axes_styles.values(), labels,):
            ax.set_ylabel(
                ax_name,
                fontsize=style.font_size,
                rotation=0,
                verticalalignment="center",
                horizontalalignment="right",
                multialignment="center",
            )
        for ax, channel_names in zip(axes, chan_axes):
            if isinstance(channel_names, str):
                channels = [self.channels[channel_names]]
            else:
                channels = [self.channels[k] for k in channel_names]
            axis = _project_channel_on_dime_axis(channels)
            ax.plot(
                self.t, axis, lw=style.axes_width, color=style.axes_color,
            )
            ax.arrow(
                x=self.t[-1],
                y=0.0,
                dx=np.finfo(float).eps,  # must be smth
                dy=0,
                head_width=rcParams["arrow_width"],  # data coords
                head_length=rcParams["arrow_length"],  # axes coords
                fc=mpl.rcParams["axes.edgecolor"],
                ec=mpl.rcParams["axes.edgecolor"],
                clip_on=False,
            )

        return axes

    def _plot_annotations(self, ax, name_channel):
        annotation = self.anno[name_channel]
        style = self.axes_styles[name_channel]

        for anno in annotation:
            t = anno["t"]
            ampl = anno["ampl"]

            # get style
            draw_style = style
            if anno["style"] is not None:
                draw_style = anno["style"]  # use channel style

    def _plot_channel(self, ax, name_channel):
        signal = self.channels[name_channel]
        style = self.axes_styles[name_channel]

        # plotting of the data
        signal_dims = signal.shape
        for dim in range(signal_dims[1]):
            plt_time = self.t
            plt_signal = signal[:, dim]

            ax.fill_between(
                self.t[:, 0],
                plt_signal,
                0,
                facecolor=style.color_fill,
                edgecolor=[0, 0, 0, 0],
                linewidth=style.axes_width + style.axes_width * 0,
                zorder=style.zorder + 5,
                clip_on=False,
            )

            ax.plot(
                self.t[:, 0],
                plt_signal,
                color=style.color,
                linewidth=style.width,
                clip_on=False,
                zorder=style.zorder + 10,  # always on top of fill
            )
        return ax

    def plot_scheme(self):
        """ Plot the sequence diagram """
        fig, axes = plt.subplots(nrows=len(self.ax2channel), sharex=True, sharey=True)

        # Following workaround might not make sense in the light of all changes,
        # TODO: write a test
        if len(self.channels) == 1:  # a little ugly workaround
            axes = [axes]

<<<<<<< HEAD
        axes = self._format_axes(axes, self.ax2channel.keys())

        for ax, (label, channels) in zip(axes, self.ax2channel.items()):
            for name_channel in channels:
                self._plot_channel(
                    ax, self.channels[name_channel], self.axes_styles[name_channel]
                )
                self._plot_annotations(
                    ax, self.anno[name_channel], self.axes_styles[name_channel]
                )

            style = self.axes_styles[name_channel]
            if style.axes_overlayed:
                # manually draw x-axes, first find the points where no data was drawn
                axis_data = np.arange(0, len(self.t))
                for line in ax.lines:
                    x_data = line.get_xdata()
                    ind = np.argwhere(x_data == self.t)
                    ind = ind[:, 0]
                    axis_data[ind[1:-1]] = -1
=======
        axes = _format_axes_base(axes)
        axes = self._format_axes_data(axes, ax2channel)
        for ax, (label, channels) in zip(axes, ax2channel.items()):
            # only one channel for this axis
            if isinstance(channels, str):
                name_channel = channels
                self._plot_channel(ax, name_channel)
                self._plot_annotations(ax, name_channel)
            # this axis represents a number of channels
            elif isinstance(channels, (list, tuple)):
                for name_channel in channels:
                    self._plot_channel(ax, name_channel)
                    self._plot_annotations(ax, name_channel)
>>>>>>> e98e41dc

        # transAxes is easier to use when axes do not have arbitrary offset between
        plt.subplots_adjust(hspace=0)
        return fig, axes<|MERGE_RESOLUTION|>--- conflicted
+++ resolved
@@ -84,9 +84,9 @@
         both_nan = np.isnan(tmp_stack).all(axis=-1)
         self.channels[channel_name] = np.where(both_nan, np.nan, sum_no_nan)
 
-    def _format_axes_data(self, axes, ax2channel, padding_factor=1.1):
-        labels = ax2channel.keys()
-        chan_axes = ax2channel.values()
+    def _format_axes_data(self, axes, padding_factor=1.1):
+        labels = self.ax2channel.keys()
+        chan_axes = self.ax2channel.values()
 
         # set consistent y-limit as maximum from all plots
         ylim = [0.0, 0.0]
@@ -111,10 +111,7 @@
                 multialignment="center",
             )
         for ax, channel_names in zip(axes, chan_axes):
-            if isinstance(channel_names, str):
-                channels = [self.channels[channel_names]]
-            else:
-                channels = [self.channels[k] for k in channel_names]
+            channels = [self.channels[k] for k in channel_names]
             axis = _project_channel_on_dime_axis(channels)
             ax.plot(
                 self.t, axis, lw=style.axes_width, color=style.axes_color,
@@ -186,42 +183,12 @@
         if len(self.channels) == 1:  # a little ugly workaround
             axes = [axes]
 
-<<<<<<< HEAD
+        axes = _format_axes_base(axes)
         axes = self._format_axes(axes, self.ax2channel.keys())
-
         for ax, (label, channels) in zip(axes, self.ax2channel.items()):
             for name_channel in channels:
-                self._plot_channel(
-                    ax, self.channels[name_channel], self.axes_styles[name_channel]
-                )
-                self._plot_annotations(
-                    ax, self.anno[name_channel], self.axes_styles[name_channel]
-                )
-
-            style = self.axes_styles[name_channel]
-            if style.axes_overlayed:
-                # manually draw x-axes, first find the points where no data was drawn
-                axis_data = np.arange(0, len(self.t))
-                for line in ax.lines:
-                    x_data = line.get_xdata()
-                    ind = np.argwhere(x_data == self.t)
-                    ind = ind[:, 0]
-                    axis_data[ind[1:-1]] = -1
-=======
-        axes = _format_axes_base(axes)
-        axes = self._format_axes_data(axes, ax2channel)
-        for ax, (label, channels) in zip(axes, ax2channel.items()):
-            # only one channel for this axis
-            if isinstance(channels, str):
-                name_channel = channels
                 self._plot_channel(ax, name_channel)
                 self._plot_annotations(ax, name_channel)
-            # this axis represents a number of channels
-            elif isinstance(channels, (list, tuple)):
-                for name_channel in channels:
-                    self._plot_channel(ax, name_channel)
-                    self._plot_annotations(ax, name_channel)
->>>>>>> e98e41dc
 
         # transAxes is easier to use when axes do not have arbitrary offset between
         plt.subplots_adjust(hspace=0)
