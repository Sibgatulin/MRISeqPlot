import warnings
import numpy as np
import matplotlib.pyplot as plt
import matplotlib.transforms as transforms
from mriseqplot.style import SeqStyle
from typing import Callable, List
<<<<<<< HEAD
from mriseqplot.plot import _format_axes_base
=======
from ipdb import set_trace
>>>>>>> 5d15dc37


class Sequence:
    def __init__(self, t, channels: List[str]):
        """ Initialize sequence diagram
        Parameters
        ----------
        t : np.array, 1D
            Sets the grid for all waveforms to be computed on
        channels : list of strings
            Names of the individual lines of the diagram. Example:
            ["RF", "PEG", "FEG", "SSG"]. As of now the order defines the order in which
            the lines will appear on the plot.
        Axes are represented as a dictionary with axes names being the keys. Upon
        initialization all waveforms set to zero-filled arrays the same length as t.
        """
        self.t = t
        self.anno = {}
        self.channels = {}
        self.axes_styles = {}
        for channel in channels:
            self.channels[channel] = np.full_like(t, np.nan)
            self.axes_styles[channel] = SeqStyle()
            self.anno[channel] = []

    def add_annotation(self, channel_name: str, t, ampl, **kwargs):
        text = kwargs.get("text", None)
        arrow = kwargs.get("arrow", None)
        style = kwargs.get("style", None)

        item = {"t": t, "ampl": ampl, "text": text, "arrow": arrow, "style": style}
        self.anno[channel_name].append(item)

    def add_element(self, channel_name: str, callback: Callable, ampl=1, **kwargs):
        """ Generic function to add an element to a waveform
        Parameters
        ----------
        channel_name : str
            Name of the axis to add an element to. Will raise a KeyError if the name
            was not given upon initialization
        callback : callable
            Function to compute the (unit amplitude) waveform of the element.
            Signature: fun(self.t, **kwargs)
        ampl : float, optional
            Desired amplitude of the element. Default: 1
        **kwargs : dict
            All keyword arguments which will be passed to the callback

        The function tests if the new waveform overlaps with anything present in the
        chosen axis and issues a warning if it does
        """
        unit = ampl * callback(self.t, **kwargs)

        # Stacking along a new dim needs explicit broadcasting if arrays mismatch
        tmp_stack = np.stack(
            np.broadcast_arrays(self.channels[channel_name], unit), axis=-1
        )
        # np.nan + anything is np.nan -> use nansum.
        sum_no_nan = np.nansum(tmp_stack, axis=-1)
        # Caveat: nansum substitutes all np.nan for 0s, which is undesirable
        # -> need to keep nans in both arrays manually
        both_nan = np.isnan(tmp_stack).all(axis=-1)
        self.channels[channel_name] = np.where(both_nan, np.nan, sum_no_nan)

    def _format_axes_data(self, axes, ax2channel, padding_factor=1.1):
        labels = ax2channel.keys()
        chan_axes = ax2channel.values()

        # set consistent y-limit as maximum from all plots
        ylim = [0.0, 0.0]
        for signal in self.channels.values():
            ylim[0] = min(ylim[0], padding_factor * np.nanmin(signal))
            ylim[1] = max(ylim[1], padding_factor * np.nanmax(signal))
        for chan_anno in self.anno.values():
            for anno in chan_anno:
                ampl = anno["ampl"]
                if isinstance(ampl, float):
                    ampl = [ampl]  # make list
                ylim[0] = min(ylim[0], min(ampl))
                ylim[1] = max(ylim[1], max(ampl))

        for ax, style, ax_name in zip(axes, self.axes_styles.values(), labels,):
            ax.set_ylabel(
                ax_name,
                fontsize=style.font_size,
                rotation=0,
                verticalalignment="center",
                horizontalalignment="right",
                multialignment="center",
            )

            # don't understand why keeping the default leaves blank space before arrow
            # and messes with the label position... 🤔
            ax.set_xlim(self.t[0], self.t[-1])
            ax.set_ylim(ylim[0], ylim[1])

<<<<<<< HEAD
=======
            for side in ["bottom", "left", "top", "right"]:
                ax.spines[side].set_linewidth(style.axes_width)
                ax.spines[side].set_color(style.axes_color)

            ax.axes.set_xlim(self.t[0], self.t[-1])
            ax.axes.set_ylim(ylim[0], ylim[1])

            # ax.axes.arrow(
            #     np.squeeze(self.t[-1]),
            #     0,
            #     0.00000001,
            #     0,
            #     head_width=0.15,
            #     head_length=style.arrow_length,
            #     lw=style.axes_width,
            #     fc=style.axes_color,
            #     ec=style.axes_color,
            #     clip_on=False,
            # )
>>>>>>> 5d15dc37
        return axes

    def _plot_annotations(self, ax, name_channel):
        annotation = self.anno[name_channel]
        style = self.axes_styles[name_channel]

        for anno in annotation:
            t = anno["t"]
            ampl = anno["ampl"]

            # get style
            draw_style = style
            if anno["style"] is not None:
                draw_style = anno["style"]  # use channel style

    def _plot_channel(self, ax, name_channel):
        signal = self.channels[name_channel]
        style = self.axes_styles[name_channel]

        # plotting of the data
        signal_dims = signal.shape
        for dim in range(signal_dims[1]):
            plt_time = self.t
            plt_signal = signal[:, dim]

            # # remove all points where it hits zero to avoid drawing on the axis
            # remove_ind = np.argwhere(plt_signal == 0)
            # edges_left = np.argwhere(np.diff(remove_ind, axis=0) > 1)
            # edges_left = edges_left[:, 0]  # keep the left edge at zero
            # edges_right = edges_left + 1  # keep the right edge at zero
            # remove_ind = np.delete(
            #     remove_ind, np.concatenate((edges_left, edges_right))
            # )
            # # TODO: probably needs checking if remove_ind is within bounds
            # # or just removal of all indices out of bounds
            # plt_signal = np.delete(plt_signal, remove_ind)
            # plt_time = np.delete(plt_time, remove_ind)

            ax.fill_between(
                self.t[:, 0],
                plt_signal,
                0,
                facecolor=style.color_fill,
                edgecolor=[0, 0, 0, 0],
                linewidth=style.axes_width + style.axes_width * 0,
                zorder=style.zorder + 5,
                clip_on=False,
            )

            ax.plot(
                self.t[:, 0],
                plt_signal,
                color=style.color,
                linewidth=style.width,
                clip_on=False,
                zorder=style.zorder + 10,  # always on top of fill
            )
        return ax

    def plot_scheme(self, ax2channel=None):
        """ Plot the sequence diagram

        Parameters
        ----------
        ax2channel : iterable, optional
            Mapping from subplot / axes labels to channels.
            If not given, every channel will be plotted in its own subplot and channel
            name will be used as subplots's ylabel.
        """
        if ax2channel is None:
            # trivial map
            ax2channel = {name: name for name in self.channels.keys()}

        fig, axes = plt.subplots(nrows=len(ax2channel), sharex=True, sharey=True)

        if len(self.channels) == 1:  # a little ugly workaround
            axes = [axes]

        axes = _format_axes_base(axes)
        axes = self._format_axes_data(axes, ax2channel)
        for ax, (label, channels) in zip(axes, ax2channel.items()):
            # only one channel for this axis
            if isinstance(channels, str):
                name_channel = channels
                self._plot_channel(ax, name_channel)
                self._plot_annotations(ax, name_channel)
            # this axis represents a number of channels
            elif isinstance(channels, (list, tuple)):
                for name_channel in channels:
                    self._plot_channel(ax, name_channel)
                    self._plot_annotations(ax, name_channel)

            style = self.axes_styles[name_channel]
            x0, x1 = self.t[[0, -1], 0].tolist()
            ax.arrow(
                x=x0,
                y=0,
                dx=x1 - x0,
                dy=np.finfo(float).eps,
                head_width=0.15,
                head_length=style.arrow_length,
                lw=style.axes_width,
                fc=style.axes_color,
                ec=style.axes_color,
                clip_on=False,
                zorder=100,
            )
        # transAxes is easier to use when axes do not have arbitrary offset between
        plt.subplots_adjust(hspace=0)
        return fig, axes

    def add_vline(self, axes_to_span, t, **kwargs):
        """ Add vertical lines to specified axes

        Unlike many (all) other ``add_`` methods, this method operates on axes
        (i.e. subplots), which justifies it acting on all axes at once, rather than
        adding individual vertical plots to each channel, as elements are added.
        As of now it expects actual axes to work on, rather than their labels
        (which are defined as ax2channel keys)

        Parameters
        ----------
        axes_to_span : iterable of matplotlib's axes
            Axes to draw a vertical line over
        t : float
            Point in time where to add a line
        **kwargs
            Other optional arguments are passed to plt.Line2D constructor
        """
        fig = plt.gcf()
        for ax in axes_to_span:
            trans = transforms.blended_transform_factory(ax.transData, ax.transAxes)
            line = plt.Line2D([t, t], [0, 1], transform=trans, **kwargs)
            fig.add_artist(line)<|MERGE_RESOLUTION|>--- conflicted
+++ resolved
@@ -4,11 +4,7 @@
 import matplotlib.transforms as transforms
 from mriseqplot.style import SeqStyle
 from typing import Callable, List
-<<<<<<< HEAD
 from mriseqplot.plot import _format_axes_base
-=======
-from ipdb import set_trace
->>>>>>> 5d15dc37
 
 
 class Sequence:
@@ -105,28 +101,6 @@
             ax.set_xlim(self.t[0], self.t[-1])
             ax.set_ylim(ylim[0], ylim[1])
 
-<<<<<<< HEAD
-=======
-            for side in ["bottom", "left", "top", "right"]:
-                ax.spines[side].set_linewidth(style.axes_width)
-                ax.spines[side].set_color(style.axes_color)
-
-            ax.axes.set_xlim(self.t[0], self.t[-1])
-            ax.axes.set_ylim(ylim[0], ylim[1])
-
-            # ax.axes.arrow(
-            #     np.squeeze(self.t[-1]),
-            #     0,
-            #     0.00000001,
-            #     0,
-            #     head_width=0.15,
-            #     head_length=style.arrow_length,
-            #     lw=style.axes_width,
-            #     fc=style.axes_color,
-            #     ec=style.axes_color,
-            #     clip_on=False,
-            # )
->>>>>>> 5d15dc37
         return axes
 
     def _plot_annotations(self, ax, name_channel):
